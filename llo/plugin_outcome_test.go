package llo

import (
	"fmt"
	"testing"
	"time"

	"github.com/shopspring/decimal"
	"github.com/stretchr/testify/assert"
	"github.com/stretchr/testify/require"

	"github.com/smartcontractkit/libocr/commontypes"
	"github.com/smartcontractkit/libocr/offchainreporting2/types"
	"github.com/smartcontractkit/libocr/offchainreporting2plus/ocr3types"

	"github.com/smartcontractkit/chainlink-common/pkg/logger"
	llotypes "github.com/smartcontractkit/chainlink-common/pkg/types/llo"
	"github.com/smartcontractkit/chainlink-common/pkg/utils/tests"
)

func Test_Outcome(t *testing.T) {
	for _, codec := range []OutcomeCodec{protoOutcomeCodecV0{}, protoOutcomeCodecV1{}} {
		t.Run(fmt.Sprintf("OutcomeCodec: %T", codec), func(t *testing.T) {
			testOutcome(t, codec)
		})
	}
}

func testOutcome(t *testing.T, outcomeCodec OutcomeCodec) {
	ctx := tests.Context(t)

	obsCodec, err := NewProtoObservationCodec(logger.Nop(), true)
	require.NoError(t, err)
	p := &Plugin{
		Config:           Config{true},
		OutcomeCodec:     outcomeCodec,
		Logger:           logger.Test(t),
		ObservationCodec: obsCodec,
		DonID:            10000043,
		ConfigDigest:     types.ConfigDigest{1, 2, 3, 4},
		ReportCodecs: map[llotypes.ReportFormat]ReportCodec{
			llotypes.ReportFormatEVMABIEncodeUnpacked: mockCodec{timeResolution: ResolutionNanoseconds},
			llotypes.ReportFormatEVMPremiumLegacy:     mockCodec{timeResolution: ResolutionSeconds},
			llotypes.ReportFormatJSON:                 mockReportCodec{},
		},
		ChannelDefinitionOptsCache: NewChannelDefinitionOptsCache(),
	}
	testStartTS := time.Now()
	testStartNanos := uint64(testStartTS.UnixNano()) //nolint:gosec // safe cast in tests

	t.Run("if number of observers < 2f+1, errors", func(t *testing.T) {
		_, err := p.Outcome(ctx, ocr3types.OutcomeContext{SeqNr: 1}, types.Query{}, []types.AttributedObservation{})
		require.EqualError(t, err, "invariant violation: expected at least 2f+1 attributed observations, got 0 (f: 0)")
		p.F = 1
		_, err = p.Outcome(ctx, ocr3types.OutcomeContext{SeqNr: 1}, types.Query{}, []types.AttributedObservation{{}, {}})
		require.EqualError(t, err, "invariant violation: expected at least 2f+1 attributed observations, got 2 (f: 1)")
	})

	t.Run("if seqnr == 1, and has enough observers, emits initial outcome with 'production' LifeCycleStage", func(t *testing.T) {
		outcome, err := p.Outcome(ctx, ocr3types.OutcomeContext{SeqNr: 1}, types.Query{}, []types.AttributedObservation{
			{
				Observation: []byte{},
				Observer:    commontypes.OracleID(0),
			},
			{
				Observation: []byte{},
				Observer:    commontypes.OracleID(1),
			},
			{
				Observation: []byte{},
				Observer:    commontypes.OracleID(2),
			},
			{
				Observation: []byte{},
				Observer:    commontypes.OracleID(3),
			},
		})
		require.NoError(t, err)

		decoded, err := p.OutcomeCodec.Decode(outcome)
		require.NoError(t, err)

		assert.Equal(t, Outcome{
			LifeCycleStage: "production",
		}, decoded)
	})

	t.Run("channel definitions", func(t *testing.T) {
		t.Run("adds a new channel definition if there are enough votes", func(t *testing.T) {
			// Use EVMPremiumLegacy which implements OptsParser (unlike JSON format)
			newCd := llotypes.ChannelDefinition{
				ReportFormat: llotypes.ReportFormatEVMPremiumLegacy,
				Streams:      []llotypes.Stream{{StreamID: 1, Aggregator: llotypes.AggregatorMedian}, {StreamID: 2, Aggregator: llotypes.AggregatorMedian}, {StreamID: 3, Aggregator: llotypes.AggregatorMedian}},
			}

			// Verify cache is empty before
			_, cached := p.ChannelDefinitionOptsCache.Get(42)
			assert.False(t, cached, "cache should be empty before channel is added")

			obs, err := p.ObservationCodec.Encode(Observation{
				UpdateChannelDefinitions: map[llotypes.ChannelID]llotypes.ChannelDefinition{
					42: newCd,
				},
			})
			require.NoError(t, err)
			aos := []types.AttributedObservation{}
			for i := uint8(0); i < 4; i++ {
				aos = append(aos,
					types.AttributedObservation{
						Observation: obs,
						Observer:    commontypes.OracleID(i),
					})
			}
			outcome, err := p.Outcome(ctx, ocr3types.OutcomeContext{SeqNr: 2}, types.Query{}, aos)
			require.NoError(t, err)

			decoded, err := p.OutcomeCodec.Decode(outcome)
			require.NoError(t, err)

			assert.Equal(t, newCd, decoded.ChannelDefinitions[42])

			// Verify cache was populated after channel added
			cachedOpts, cached := p.ChannelDefinitionOptsCache.Get(42)
			assert.True(t, cached, "cache should be populated after channel is added")
			assert.NotNil(t, cachedOpts, "cached opts should not be nil")
		})

		t.Run("replaces an existing channel definition if there are enough votes", func(t *testing.T) {
			// Use different formats to verify cache Set() was actually called during update
			oldCd := llotypes.ChannelDefinition{
				ReportFormat: llotypes.ReportFormatEVMPremiumLegacy, // seconds resolution
				Streams:      []llotypes.Stream{{StreamID: 2, Aggregator: llotypes.AggregatorMedian}, {StreamID: 3, Aggregator: llotypes.AggregatorMedian}, {StreamID: 4, Aggregator: llotypes.AggregatorMedian}},
			}
			newCd := llotypes.ChannelDefinition{
				ReportFormat: llotypes.ReportFormatEVMABIEncodeUnpacked, // nanoseconds resolution
				Streams:      []llotypes.Stream{{StreamID: 1, Aggregator: llotypes.AggregatorQuote}, {StreamID: 2, Aggregator: llotypes.AggregatorMedian}, {StreamID: 3, Aggregator: llotypes.AggregatorMedian}},
			}

			// Pre-populate cache with old definition
			populateCache(t, p.ChannelDefinitionOptsCache, 42, oldCd, p.ReportCodecs)
			oldCachedOpts, _ := p.ChannelDefinitionOptsCache.Get(42)

			obs, err := p.ObservationCodec.Encode(Observation{
				UpdateChannelDefinitions: map[llotypes.ChannelID]llotypes.ChannelDefinition{
					42: newCd,
				},
			})
			require.NoError(t, err)
			aos := []types.AttributedObservation{}
			for i := uint8(0); i < 4; i++ {
				aos = append(aos,
					types.AttributedObservation{
						Observation: obs,
						Observer:    commontypes.OracleID(i),
					})
			}

			previousOutcome, err := p.OutcomeCodec.Encode(Outcome{
				ChannelDefinitions: map[llotypes.ChannelID]llotypes.ChannelDefinition{
					42: oldCd,
				},
			})
			require.NoError(t, err)

			outcome, err := p.Outcome(ctx, ocr3types.OutcomeContext{PreviousOutcome: previousOutcome, SeqNr: 2}, types.Query{}, aos)
			require.NoError(t, err)

			decoded, err := p.OutcomeCodec.Decode(outcome)
			require.NoError(t, err)

			assert.Equal(t, newCd, decoded.ChannelDefinitions[42])

			// Verify cache was updated by checking cached value changed
			newCachedOpts, cached := p.ChannelDefinitionOptsCache.Get(42)
			assert.True(t, cached, "optsCache should be populated after update")
			assert.NotNil(t, newCachedOpts, "cached opts should not be nil after update")
			// The old/new cached opts must be different because the report formats are different
			assert.NotEqual(t, oldCachedOpts, newCachedOpts, "cached opts must change when format changes (proves Set was called)")
		})

		t.Run("removes a channel definition if there are enough votes", func(t *testing.T) {
			existingCd := llotypes.ChannelDefinition{
				ReportFormat: llotypes.ReportFormatEVMPremiumLegacy,
				Streams:      []llotypes.Stream{{StreamID: 1, Aggregator: llotypes.AggregatorMedian}, {StreamID: 2, Aggregator: llotypes.AggregatorMedian}, {StreamID: 3, Aggregator: llotypes.AggregatorMedian}},
				Opts:         []byte(`{"existing":"channel"}`),
			}

			// Pre-populate cache with existing channel
			populateCache(t, p.ChannelDefinitionOptsCache, 42, existingCd, p.ReportCodecs)

			// Vote to remove channel 42
			obs, err := p.ObservationCodec.Encode(Observation{
				RemoveChannelIDs: map[llotypes.ChannelID]struct{}{
					42: {},
				},
			})
			require.NoError(t, err)
			aos := []types.AttributedObservation{}
			for i := uint8(0); i < 4; i++ {
				aos = append(aos,
					types.AttributedObservation{
						Observation: obs,
						Observer:    commontypes.OracleID(i),
					})
			}

			previousOutcome, err := p.OutcomeCodec.Encode(Outcome{
				ChannelDefinitions: map[llotypes.ChannelID]llotypes.ChannelDefinition{
					42: existingCd,
				},
			})
			require.NoError(t, err)

			// Will process votes to remove channel 42
			outcome, err := p.Outcome(ctx, ocr3types.OutcomeContext{PreviousOutcome: previousOutcome, SeqNr: 2}, types.Query{}, aos)
			require.NoError(t, err)

			decoded, err := p.OutcomeCodec.Decode(outcome)
			require.NoError(t, err)

			// Channel should be removed from definitions
			assert.NotContains(t, decoded.ChannelDefinitions, llotypes.ChannelID(42))

			// Verify cache entry was deleted
			_, cached := p.ChannelDefinitionOptsCache.Get(42)
			assert.False(t, cached, "cache should not contain channel after removal")
		})

		t.Run("does not add channels beyond MaxOutcomeChannelDefinitionsLength", func(t *testing.T) {
			newCd := llotypes.ChannelDefinition{
				ReportFormat: llotypes.ReportFormat(2),
				Streams:      []llotypes.Stream{{StreamID: 1, Aggregator: llotypes.AggregatorMedian}, {StreamID: 2, Aggregator: llotypes.AggregatorMedian}, {StreamID: 3, Aggregator: llotypes.AggregatorMedian}},
			}
			obs := Observation{UpdateChannelDefinitions: map[llotypes.ChannelID]llotypes.ChannelDefinition{}}
			for i := uint32(0); i < MaxOutcomeChannelDefinitionsLength+10; i++ {
				obs.UpdateChannelDefinitions[i] = newCd
			}
			encoded, err := p.ObservationCodec.Encode(obs)
			require.NoError(t, err)
			aos := []types.AttributedObservation{}
			for i := uint8(0); i < 4; i++ {
				aos = append(aos,
					types.AttributedObservation{
						Observation: encoded,
						Observer:    commontypes.OracleID(i),
					})
			}
			outcome, err := p.Outcome(ctx, ocr3types.OutcomeContext{SeqNr: 2}, types.Query{}, aos)
			require.NoError(t, err)

			decoded, err := p.OutcomeCodec.Decode(outcome)
			require.NoError(t, err)

			assert.Len(t, decoded.ChannelDefinitions, MaxOutcomeChannelDefinitionsLength)

			// should contain channels 0 thru 999
			assert.Contains(t, decoded.ChannelDefinitions, llotypes.ChannelID(0))
			assert.Contains(t, decoded.ChannelDefinitions, llotypes.ChannelID(MaxOutcomeChannelDefinitionsLength-1))
			assert.NotContains(t, decoded.ChannelDefinitions, llotypes.ChannelID(MaxOutcomeChannelDefinitionsLength))
			assert.NotContains(t, decoded.ChannelDefinitions, llotypes.ChannelID(MaxOutcomeChannelDefinitionsLength+1))
		})
	})

	t.Run("stream observations", func(t *testing.T) {
		smallDefinitions := map[llotypes.ChannelID]llotypes.ChannelDefinition{
			1: {
				ReportFormat: llotypes.ReportFormatJSON,
				Streams:      []llotypes.Stream{{StreamID: 1, Aggregator: llotypes.AggregatorMedian}, {StreamID: 2, Aggregator: llotypes.AggregatorMedian}, {StreamID: 3, Aggregator: llotypes.AggregatorQuote}},
			},
			2: {
				ReportFormat: llotypes.ReportFormatEVMPremiumLegacy,
				Streams:      []llotypes.Stream{{StreamID: 1, Aggregator: llotypes.AggregatorMedian}, {StreamID: 2, Aggregator: llotypes.AggregatorMedian}, {StreamID: 3, Aggregator: llotypes.AggregatorQuote}},
			},
		}

		t.Run("aggregates values when all stream values are present from all observers", func(t *testing.T) {
			previousOutcome := Outcome{
				LifeCycleStage:                  llotypes.LifeCycleStage("test"),
				ObservationTimestampNanoseconds: testStartNanos,
				ChannelDefinitions:              smallDefinitions,
				ValidAfterNanoseconds:           nil,
				StreamAggregates:                nil,
			}
			encodedPreviousOutcome, err := p.OutcomeCodec.Encode(previousOutcome)
			require.NoError(t, err)
			outctx := ocr3types.OutcomeContext{SeqNr: 2, PreviousOutcome: encodedPreviousOutcome}
			aos := []types.AttributedObservation{}
			for i := 0; i < 4; i++ {
				obs := Observation{
					UnixTimestampNanoseconds: testStartNanos + uint64(time.Second) + uint64(i*100)*uint64(time.Millisecond), //nolint:gosec // safe cast in tests
					StreamValues: map[llotypes.StreamID]StreamValue{
						1: ToDecimal(decimal.NewFromInt(int64(100 + i*10))),
						2: &TimestampedStreamValue{ObservedAtNanoseconds: 123456789, StreamValue: ToDecimal(decimal.NewFromInt(int64(200 + i*10)))},
						3: &Quote{Bid: decimal.NewFromInt(int64(300 + i*10)), Benchmark: decimal.NewFromInt(int64(310 + i*10)), Ask: decimal.NewFromInt(int64(320 + i*10))},
					}}
				encoded, err2 := p.ObservationCodec.Encode(obs)
				require.NoError(t, err2)
				aos = append(aos,
					types.AttributedObservation{
						Observation: encoded,
						Observer:    commontypes.OracleID(i), //nolint:gosec // will never be > 4
					})
			}
			outcome, err := p.Outcome(ctx, outctx, types.Query{}, aos)
			require.NoError(t, err)

			decoded, err := p.OutcomeCodec.Decode(outcome)
			require.NoError(t, err)

			observationsTs := decoded.ObservationTimestampNanoseconds
			assert.GreaterOrEqual(t, observationsTs, uint64(testStartTS.UnixNano()+1_200_000_000)) //nolint:gosec // time won't be negative

			// NOTE: In protoOutcomeCodecV0 precision is lost on timestamp
			// serialization, so validAfterNanoseconds will be truncated to
			// seconds
			expectedValidAfterSeconds := observationsTs
			if _, ok := p.OutcomeCodec.(protoOutcomeCodecV0); ok {
				expectedValidAfterSeconds = (observationsTs / 1e9) * 1e9
			}

			assert.Equal(t, Outcome{
				LifeCycleStage:                  "test",
				ObservationTimestampNanoseconds: observationsTs,
				ChannelDefinitions:              smallDefinitions,
				ValidAfterNanoseconds: map[llotypes.ChannelID]uint64{
					1: expectedValidAfterSeconds, // set to median observation timestamp
					2: expectedValidAfterSeconds,
				},
				StreamAggregates: map[llotypes.StreamID]map[llotypes.Aggregator]StreamValue{
					1: map[llotypes.Aggregator]StreamValue{
						llotypes.AggregatorMedian: ToDecimal(decimal.NewFromInt(120)),
					},
					2: map[llotypes.Aggregator]StreamValue{
						llotypes.AggregatorMedian: &TimestampedStreamValue{ObservedAtNanoseconds: 123456789, StreamValue: ToDecimal(decimal.NewFromInt(220))},
					},
					3: map[llotypes.Aggregator]StreamValue{
						llotypes.AggregatorQuote: &Quote{Bid: decimal.NewFromInt(320), Benchmark: decimal.NewFromInt(330), Ask: decimal.NewFromInt(340)},
					},
				},
			}, decoded)
		})
		t.Run("unreportable channels from the previous outcome re-use the same previous ValidAfterNanoseconds", func(t *testing.T) {
			previousOutcome := Outcome{
				LifeCycleStage:                  llotypes.LifeCycleStage("test"),
				ObservationTimestampNanoseconds: uint64(102030410 * time.Second),
				ChannelDefinitions:              nil, // nil channel definitions makes all channels unreportable
				ValidAfterNanoseconds: map[llotypes.ChannelID]uint64{
					1: uint64(102030405 * time.Second),
					2: uint64(102030400 * time.Second),
				},
				StreamAggregates: map[llotypes.StreamID]map[llotypes.Aggregator]StreamValue{
					1: map[llotypes.Aggregator]StreamValue{
						llotypes.AggregatorMedian: ToDecimal(decimal.NewFromInt(120)),
					},
					2: map[llotypes.Aggregator]StreamValue{
						llotypes.AggregatorMedian: ToDecimal(decimal.NewFromInt(220)),
					},
					3: map[llotypes.Aggregator]StreamValue{
						llotypes.AggregatorQuote: &Quote{Bid: decimal.NewFromInt(320), Benchmark: decimal.NewFromInt(330), Ask: decimal.NewFromInt(340)},
					},
				},
			}
			encodedPreviousOutcome, err := p.OutcomeCodec.Encode(previousOutcome)
			require.NoError(t, err)

			aos := []types.AttributedObservation{}
			for i := 0; i < 4; i++ {
				obs := Observation{
					UnixTimestampNanoseconds: uint64(102030415 * time.Second),
					StreamValues: map[llotypes.StreamID]StreamValue{
						1: ToDecimal(decimal.NewFromInt(int64(120))),
						2: &TimestampedStreamValue{ObservedAtNanoseconds: 123456789, StreamValue: ToDecimal(decimal.NewFromInt(int64(220)))},
						3: &Quote{Bid: decimal.NewFromInt(int64(320)), Benchmark: decimal.NewFromInt(int64(330)), Ask: decimal.NewFromInt(int64(340))},
					},
				}
				encoded, err2 := p.ObservationCodec.Encode(obs)
				require.NoError(t, err2)
				aos = append(aos,
					types.AttributedObservation{
						Observation: encoded,
						Observer:    commontypes.OracleID(i), //nolint:gosec // will never be > 4
					})
			}
			outcome, err := p.Outcome(ctx, ocr3types.OutcomeContext{SeqNr: 2, PreviousOutcome: encodedPreviousOutcome}, types.Query{}, aos)
			require.NoError(t, err)

			decoded, err := p.OutcomeCodec.Decode(outcome)
			require.NoError(t, err)

			assert.Equal(t, uint64(102030415*time.Second), decoded.ObservationTimestampNanoseconds)
			require.Len(t, decoded.ValidAfterNanoseconds, 2)
			assert.Equal(t, uint64(102030405*time.Second), decoded.ValidAfterNanoseconds[1])
			assert.Equal(t, uint64(102030400*time.Second), decoded.ValidAfterNanoseconds[2])
		})
		t.Run("ValidAfterNanoseconds is set based on the previous observation timestamp such that reports never overlap", func(t *testing.T) {
			previousOutcome := Outcome{
				LifeCycleStage:                  llotypes.LifeCycleStage("test"),
				ObservationTimestampNanoseconds: uint64(102030410 * time.Second),
				ChannelDefinitions:              smallDefinitions,
				ValidAfterNanoseconds: map[llotypes.ChannelID]uint64{
					1: uint64(102030405 * time.Second),
					2: uint64(102030400 * time.Second),
				},
				StreamAggregates: map[llotypes.StreamID]map[llotypes.Aggregator]StreamValue{
					1: map[llotypes.Aggregator]StreamValue{
						llotypes.AggregatorMedian: ToDecimal(decimal.NewFromInt(120)),
					},
					2: map[llotypes.Aggregator]StreamValue{
						llotypes.AggregatorMedian: ToDecimal(decimal.NewFromInt(220)),
					},
					3: map[llotypes.Aggregator]StreamValue{
						llotypes.AggregatorQuote: &Quote{Bid: decimal.NewFromInt(320), Benchmark: decimal.NewFromInt(330), Ask: decimal.NewFromInt(340)},
					},
				},
			}
			encodedPreviousOutcome, err := p.OutcomeCodec.Encode(previousOutcome)
			require.NoError(t, err)

			aos := []types.AttributedObservation{}
			for i := 0; i < 4; i++ {
				obs := Observation{
					UnixTimestampNanoseconds: uint64(102030415 * time.Second),
					StreamValues: map[llotypes.StreamID]StreamValue{
						1: ToDecimal(decimal.NewFromInt(int64(120))),
						2: &TimestampedStreamValue{ObservedAtNanoseconds: 123456789, StreamValue: ToDecimal(decimal.NewFromInt(int64(220)))},
						3: &Quote{Bid: decimal.NewFromInt(int64(320)), Benchmark: decimal.NewFromInt(int64(330)), Ask: decimal.NewFromInt(int64(340))},
					},
				}
				encoded, err2 := p.ObservationCodec.Encode(obs)
				require.NoError(t, err2)
				aos = append(aos,
					types.AttributedObservation{
						Observation: encoded,
						Observer:    commontypes.OracleID(i), //nolint:gosec // will never be > 4
					})
			}
			outcome, err := p.Outcome(ctx, ocr3types.OutcomeContext{SeqNr: 2, PreviousOutcome: encodedPreviousOutcome}, types.Query{}, aos)
			require.NoError(t, err)

			decoded, err := p.OutcomeCodec.Decode(outcome)
			require.NoError(t, err)

			assert.Equal(t, uint64(102030415*time.Second), decoded.ObservationTimestampNanoseconds)
			require.Len(t, decoded.ValidAfterNanoseconds, 2)
			assert.Equal(t, uint64(102030410*time.Second), decoded.ValidAfterNanoseconds[1])
			assert.Equal(t, uint64(102030410*time.Second), decoded.ValidAfterNanoseconds[2])
		})
		t.Run("does generate outcome for reports that would overlap on a seconds-basis (allows duplicate reports)", func(t *testing.T) {
			previousOutcome := Outcome{
				LifeCycleStage:                  llotypes.LifeCycleStage("test"),
				ObservationTimestampNanoseconds: uint64(102030410 * time.Second),
				ChannelDefinitions:              smallDefinitions,
				ValidAfterNanoseconds: map[llotypes.ChannelID]uint64{
					1: uint64(102030409 * time.Second),
					2: uint64(102030409 * time.Second),
				},
				StreamAggregates: map[llotypes.StreamID]map[llotypes.Aggregator]StreamValue{
					1: map[llotypes.Aggregator]StreamValue{
						llotypes.AggregatorMedian: ToDecimal(decimal.NewFromInt(120)),
					},
					2: map[llotypes.Aggregator]StreamValue{
						llotypes.AggregatorMedian: ToDecimal(decimal.NewFromInt(220)),
					},
					3: map[llotypes.Aggregator]StreamValue{
						llotypes.AggregatorQuote: &Quote{Bid: decimal.NewFromInt(320), Benchmark: decimal.NewFromInt(330), Ask: decimal.NewFromInt(340)},
					},
				},
			}
			encodedPreviousOutcome, err := p.OutcomeCodec.Encode(previousOutcome)
			require.NoError(t, err)

			aos := []types.AttributedObservation{}
			for i := 0; i < 4; i++ {
				obs := Observation{
					UnixTimestampNanoseconds: uint64((102030410 * time.Second) + 100*time.Millisecond), // 100ms after previous outcome
					StreamValues: map[llotypes.StreamID]StreamValue{
						1: ToDecimal(decimal.NewFromInt(int64(120))),
						2: &TimestampedStreamValue{ObservedAtNanoseconds: 123456789, StreamValue: ToDecimal(decimal.NewFromInt(int64(220)))},
						3: &Quote{Bid: decimal.NewFromInt(int64(320)), Benchmark: decimal.NewFromInt(int64(330)), Ask: decimal.NewFromInt(int64(340))},
					},
				}
				encoded, err2 := p.ObservationCodec.Encode(obs)
				require.NoError(t, err2)
				aos = append(aos,
					types.AttributedObservation{
						Observation: encoded,
						Observer:    commontypes.OracleID(i), //nolint:gosec // will never be > 4
					})
			}
			outcome, err := p.Outcome(ctx, ocr3types.OutcomeContext{SeqNr: 2, PreviousOutcome: encodedPreviousOutcome}, types.Query{}, aos)
			require.NoError(t, err)

			decoded, err := p.OutcomeCodec.Decode(outcome)
			require.NoError(t, err)

			assert.Equal(t, uint64(102030410*time.Second+100*time.Millisecond), decoded.ObservationTimestampNanoseconds)
			require.Len(t, decoded.ValidAfterNanoseconds, 2)
			assert.Equal(t, uint64(102030410*time.Second), decoded.ValidAfterNanoseconds[1])
			assert.Equal(t, uint64(102030410*time.Second), decoded.ValidAfterNanoseconds[2])
		})
		t.Run("aggregation function returns error", func(t *testing.T) {
			previousOutcome := Outcome{
				LifeCycleStage:                  llotypes.LifeCycleStage("test"),
				ObservationTimestampNanoseconds: testStartNanos,
				ChannelDefinitions:              smallDefinitions,
			}
			encodedPreviousOutcome, err := p.OutcomeCodec.Encode(previousOutcome)
			require.NoError(t, err)
			outctx := ocr3types.OutcomeContext{SeqNr: 2, PreviousOutcome: encodedPreviousOutcome}
			aos := []types.AttributedObservation{}
			for i := 0; i < 4; i++ {
				var sv StreamValue
				// only one reported a value; not enough
				if i == 0 {
					sv = ToDecimal(decimal.NewFromInt(100))
				}
				obs := Observation{
					UnixTimestampNanoseconds: testStartNanos + uint64(time.Second) + uint64(i*100)*uint64(time.Millisecond), //nolint:gosec // safe cast in tests
					StreamValues: map[llotypes.StreamID]StreamValue{
						1: sv,
						// 2 and 3 ok
						2: &TimestampedStreamValue{ObservedAtNanoseconds: 123456789, StreamValue: ToDecimal(decimal.NewFromInt(int64(220)))},
						3: &Quote{Bid: decimal.NewFromInt(int64(320)), Benchmark: decimal.NewFromInt(int64(330)), Ask: decimal.NewFromInt(int64(340))},
					}}
				encoded, err2 := p.ObservationCodec.Encode(obs)
				require.NoError(t, err2)
				aos = append(aos,
					types.AttributedObservation{
						Observation: encoded,
						Observer:    commontypes.OracleID(i), //nolint:gosec // will never be > 4
					})
			}
			outcome, err := p.Outcome(ctx, outctx, types.Query{}, aos)
			require.NoError(t, err)

			decoded, err := p.OutcomeCodec.Decode(outcome)
			require.NoError(t, err)

			// NOTE: `1` is missing because of insufficient observations
			assert.Len(t, decoded.StreamAggregates, 2)
			assert.Contains(t, decoded.StreamAggregates, llotypes.StreamID(2))
			assert.Contains(t, decoded.StreamAggregates, llotypes.StreamID(3))
			assert.Equal(t, map[llotypes.Aggregator]StreamValue{
				llotypes.AggregatorMedian: &TimestampedStreamValue{ObservedAtNanoseconds: 123456789, StreamValue: ToDecimal(decimal.NewFromInt(220))},
			}, decoded.StreamAggregates[2])
			assert.Equal(t, map[llotypes.Aggregator]StreamValue{
				llotypes.AggregatorQuote: &Quote{Bid: decimal.NewFromInt(320), Benchmark: decimal.NewFromInt(330), Ask: decimal.NewFromInt(340)},
			}, decoded.StreamAggregates[3])
		})
		t.Run("sends outcome telemetry if channel is specified", func(t *testing.T) {
			ch := make(chan *LLOOutcomeTelemetry, 10000)
			p.OutcomeTelemetryCh = ch
			previousOutcome := Outcome{
				LifeCycleStage:                  llotypes.LifeCycleStage("test"),
				ObservationTimestampNanoseconds: testStartNanos,
				ChannelDefinitions:              smallDefinitions,
				ValidAfterNanoseconds:           nil,
				StreamAggregates:                nil,
			}
			encodedPreviousOutcome, err := p.OutcomeCodec.Encode(previousOutcome)
			require.NoError(t, err)
			outctx := ocr3types.OutcomeContext{SeqNr: 2, PreviousOutcome: encodedPreviousOutcome}
			aos := []types.AttributedObservation{}
			for i := 0; i < 4; i++ {
				obs := Observation{
					UnixTimestampNanoseconds: testStartNanos + uint64(time.Second) + uint64(i*100)*uint64(time.Millisecond), //nolint:gosec // safe cast in tests
					StreamValues: map[llotypes.StreamID]StreamValue{
						1: ToDecimal(decimal.NewFromInt(int64(100 + i*10))),
						2: &TimestampedStreamValue{ObservedAtNanoseconds: 123456789, StreamValue: ToDecimal(decimal.NewFromInt(int64(200 + i*10)))},
						3: &Quote{Bid: decimal.NewFromInt(int64(300 + i*10)), Benchmark: decimal.NewFromInt(int64(310 + i*10)), Ask: decimal.NewFromInt(int64(320 + i*10))},
					}}
				encoded, err2 := p.ObservationCodec.Encode(obs)
				require.NoError(t, err2)
				aos = append(aos,
					types.AttributedObservation{
						Observation: encoded,
						Observer:    commontypes.OracleID(i), //nolint:gosec // will never be > 4
					})
			}
			outcome, err := p.Outcome(ctx, outctx, types.Query{}, aos)
			require.NoError(t, err)
			decoded, err := p.OutcomeCodec.Decode(outcome)
			require.NoError(t, err)

			telem := <-ch
			assert.Equal(t, string(decoded.LifeCycleStage), telem.LifeCycleStage)
			assert.Equal(t, decoded.ObservationTimestampNanoseconds, telem.ObservationTimestampNanoseconds)
			assert.Equal(t, len(decoded.ChannelDefinitions), len(telem.ChannelDefinitions))
			assert.Equal(t, len(decoded.ValidAfterNanoseconds), len(telem.ValidAfterNanoseconds))
			assert.Equal(t, len(decoded.StreamAggregates), len(telem.StreamAggregates))
			assert.Equal(t, uint64(2), telem.SeqNr)
			assert.Equal(t, p.ConfigDigest[:], telem.ConfigDigest)
			assert.Equal(t, p.DonID, telem.DonId)
		})
		t.Run("handles TimestampedStreamValue correctly", func(t *testing.T) {
			timestamped := map[llotypes.ChannelID]llotypes.ChannelDefinition{
				1: {
					ReportFormat: llotypes.ReportFormatJSON,
					Streams: []llotypes.Stream{
						{StreamID: 1, Aggregator: llotypes.AggregatorMedian},
						{StreamID: 2, Aggregator: llotypes.AggregatorMedian},
						{StreamID: 3, Aggregator: llotypes.AggregatorMedian},
					},
				},
			}
			t.Run("writes values in if its a brand new stream", func(t *testing.T) {
				previousOutcome := Outcome{
					LifeCycleStage:                  llotypes.LifeCycleStage("test"),
					ObservationTimestampNanoseconds: testStartNanos,
					ChannelDefinitions:              timestamped,
					ValidAfterNanoseconds:           nil,
					StreamAggregates:                nil,
				}
				encodedPreviousOutcome, err := p.OutcomeCodec.Encode(previousOutcome)
				require.NoError(t, err)
				outctx := ocr3types.OutcomeContext{SeqNr: 2, PreviousOutcome: encodedPreviousOutcome}
				aos := []types.AttributedObservation{}
				for i := 0; i < 4; i++ {
					obs := Observation{
						UnixTimestampNanoseconds: testStartNanos + uint64(time.Second) + uint64(i*100)*uint64(time.Millisecond), //nolint:gosec // safe cast in tests
						StreamValues: map[llotypes.StreamID]StreamValue{
							1: &TimestampedStreamValue{ObservedAtNanoseconds: 100000000 + uint64(i), StreamValue: ToDecimal(decimal.NewFromInt(int64(100 + i)))}, //nolint:gosec // will never be > 4
							2: &TimestampedStreamValue{ObservedAtNanoseconds: 200000000 + uint64(i), StreamValue: ToDecimal(decimal.NewFromInt(int64(200 + i)))}, //nolint:gosec // will never be > 4
							3: &TimestampedStreamValue{ObservedAtNanoseconds: 300000000 + uint64(i), StreamValue: ToDecimal(decimal.NewFromInt(int64(300 + i)))}, //nolint:gosec // will never be > 4
						}}
					encoded, err2 := p.ObservationCodec.Encode(obs)
					require.NoError(t, err2)
					aos = append(aos,
						types.AttributedObservation{
							Observation: encoded,
							Observer:    commontypes.OracleID(i), //nolint:gosec // will never be > 4
						})
				}
				outcome, err := p.Outcome(ctx, outctx, types.Query{}, aos)
				require.NoError(t, err)

				decoded, err := p.OutcomeCodec.Decode(outcome)
				require.NoError(t, err)

				require.Len(t, decoded.StreamAggregates, 3)
				assert.Equal(t, &TimestampedStreamValue{ObservedAtNanoseconds: 100000002, StreamValue: ToDecimal(decimal.NewFromInt(int64(102)))}, decoded.StreamAggregates[1][llotypes.AggregatorMedian])
				assert.Equal(t, &TimestampedStreamValue{ObservedAtNanoseconds: 200000002, StreamValue: ToDecimal(decimal.NewFromInt(int64(202)))}, decoded.StreamAggregates[2][llotypes.AggregatorMedian])
				assert.Equal(t, &TimestampedStreamValue{ObservedAtNanoseconds: 300000002, StreamValue: ToDecimal(decimal.NewFromInt(int64(302)))}, decoded.StreamAggregates[3][llotypes.AggregatorMedian])
			})
			t.Run("copies forwards values from the last outcome if aggregation fails", func(t *testing.T) {
			})
			t.Run("does not copy forwards values from the last outcome that are no longer in channel definitions", func(t *testing.T) {
			})
			t.Run("copies forwards values from last outcome if old value was a different type", func(t *testing.T) {
			})
			t.Run("copies forwards values from last outcome if old value had a newer timestamp", func(t *testing.T) {
			})
			t.Run("replaces value with new aggregation output if timestamp is newer", func(t *testing.T) {
			})
		})
	})
	t.Run("if previousOutcome is retired, returns outcome as normal", func(t *testing.T) {
		previousOutcome := Outcome{
			LifeCycleStage: llotypes.LifeCycleStage("retired"),
			ValidAfterNanoseconds: map[llotypes.ChannelID]uint64{
				1: uint64(102030409 * time.Second),
				2: uint64(102030409 * time.Second),
			},
		}
		encodedPreviousOutcome, err := p.OutcomeCodec.Encode(previousOutcome)
		require.NoError(t, err)

		aos := []types.AttributedObservation{}
		for i := 0; i < 4; i++ {
			obs := Observation{
				UnixTimestampNanoseconds: uint64(102030415 * time.Second),
			}
			encoded, err2 := p.ObservationCodec.Encode(obs)
			require.NoError(t, err2)
			aos = append(aos,
				types.AttributedObservation{
					Observation: encoded,
					Observer:    commontypes.OracleID(i), //nolint:gosec // will never be > 4
				})
		}
		outcome, err := p.Outcome(ctx, ocr3types.OutcomeContext{SeqNr: 2, PreviousOutcome: encodedPreviousOutcome}, types.Query{}, aos)
		require.NoError(t, err)

		decoded, err := p.OutcomeCodec.Decode(outcome)
		require.NoError(t, err)

		assert.Equal(t, uint64(102030415000000000), decoded.ObservationTimestampNanoseconds)
		require.Len(t, decoded.ValidAfterNanoseconds, 2)
		assert.Equal(t, uint64(102030409*time.Second), decoded.ValidAfterNanoseconds[1])
		assert.Equal(t, uint64(102030409*time.Second), decoded.ValidAfterNanoseconds[2])
	})
}

func Test_MakeChannelHash(t *testing.T) {
	t.Run("hashes channel definitions", func(t *testing.T) {
		defs := ChannelDefinitionWithID{
			ChannelID: 1,
			ChannelDefinition: llotypes.ChannelDefinition{
				ReportFormat: llotypes.ReportFormat(1),
				Streams:      []llotypes.Stream{{StreamID: 1, Aggregator: llotypes.AggregatorMedian}, {StreamID: 2, Aggregator: llotypes.AggregatorMedian}, {StreamID: 3, Aggregator: llotypes.AggregatorMedian}},
				Opts:         []byte(`{}`),
			},
		}
		hash := MakeChannelHash(defs)
		// NOTE: Breaking this test by changing the hash below may break existing running instances
		assert.Equal(t, "c0b72f4acb79bb8f5075f979f86016a30159266a96870b1c617b44426337162a", fmt.Sprintf("%x", hash))
	})

	t.Run("different channelID makes different hash", func(t *testing.T) {
		def1 := ChannelDefinitionWithID{ChannelID: 1}
		def2 := ChannelDefinitionWithID{ChannelID: 2}

		assert.NotEqual(t, MakeChannelHash(def1), MakeChannelHash(def2))
	})

	t.Run("different report format makes different hash", func(t *testing.T) {
		def1 := ChannelDefinitionWithID{
			ChannelDefinition: llotypes.ChannelDefinition{
				ReportFormat: llotypes.ReportFormatJSON,
			},
		}
		def2 := ChannelDefinitionWithID{
			ChannelDefinition: llotypes.ChannelDefinition{
				ReportFormat: llotypes.ReportFormatEVMPremiumLegacy,
			},
		}

		assert.NotEqual(t, MakeChannelHash(def1), MakeChannelHash(def2))
	})

	t.Run("different streamIDs makes different hash", func(t *testing.T) {
		def1 := ChannelDefinitionWithID{
			ChannelDefinition: llotypes.ChannelDefinition{
				Streams: []llotypes.Stream{{StreamID: 1, Aggregator: llotypes.AggregatorMedian}},
			},
		}
		def2 := ChannelDefinitionWithID{
			ChannelDefinition: llotypes.ChannelDefinition{
				Streams: []llotypes.Stream{{StreamID: 2, Aggregator: llotypes.AggregatorMedian}},
			},
		}

		assert.NotEqual(t, MakeChannelHash(def1), MakeChannelHash(def2))
	})

	t.Run("different aggregators makes different hash", func(t *testing.T) {
		def1 := ChannelDefinitionWithID{
			ChannelDefinition: llotypes.ChannelDefinition{
				Streams: []llotypes.Stream{{StreamID: 1, Aggregator: llotypes.AggregatorMedian}},
			},
		}
		def2 := ChannelDefinitionWithID{
			ChannelDefinition: llotypes.ChannelDefinition{
				Streams: []llotypes.Stream{{StreamID: 1, Aggregator: llotypes.AggregatorQuote}},
			},
		}

		assert.NotEqual(t, MakeChannelHash(def1), MakeChannelHash(def2))
	})

	t.Run("different opts makes different hash", func(t *testing.T) {
		def1 := ChannelDefinitionWithID{
			ChannelDefinition: llotypes.ChannelDefinition{
				Opts: []byte(`{"foo":"bar"}`),
			},
		}
		def2 := ChannelDefinitionWithID{
			ChannelDefinition: llotypes.ChannelDefinition{
				Opts: []byte(`{"foo":"baz"}`),
			},
		}

		assert.NotEqual(t, MakeChannelHash(def1), MakeChannelHash(def2))
	})
}

func populateCache(t *testing.T, cache ChannelDefinitionOptsCache, channelID llotypes.ChannelID, cd llotypes.ChannelDefinition, codecs map[llotypes.ReportFormat]ReportCodec) {
	err := cache.Set(channelID, cd.Opts, codecs[cd.ReportFormat])
	require.NoError(t, err)
	_, cached := cache.Get(channelID)
	require.True(t, cached, "cache should be populated after Set")
}

type mockCodec struct {
	timeResolution    TimeResolution
	timeResolutionErr error
}

var (
	_ ReportCodec            = mockCodec{}
	_ OptsParser             = mockCodec{}
	_ TimeResolutionProvider = mockCodec{}
)

func (mockCodec) Encode(Report, llotypes.ChannelDefinition, interface{}) ([]byte, error) {
	return nil, nil
}

func (mockCodec) Verify(llotypes.ChannelDefinition) error { return nil }

func (c mockCodec) ParseOpts(opts []byte) (interface{}, error) {
	// Ignoring opts bytes parsing here is acceptable for integration tests because
	// that is a responsibility of the codec implementation.
	// Real codec unit tests should verify actual parsing behavior
	return c, nil
}

func (c mockCodec) TimeResolution(parsedOpts interface{}) (TimeResolution, error) {
	if c.timeResolutionErr != nil {
		return 0, c.timeResolutionErr
	}
	if tc, ok := parsedOpts.(mockCodec); ok {
		return tc.timeResolution, nil
	}
	return c.timeResolution, nil
}

func Test_Outcome_Methods(t *testing.T) {
	optsCache := NewChannelDefinitionOptsCache()
	codecs := map[llotypes.ReportFormat]ReportCodec{
		llotypes.ReportFormat(0):                      mockCodec{timeResolution: ResolutionNanoseconds},
		llotypes.ReportFormatEVMPremiumLegacy:         mockCodec{timeResolution: ResolutionSeconds},
		llotypes.ReportFormatEVMABIEncodeUnpacked:     mockCodec{timeResolution: ResolutionNanoseconds},
		llotypes.ReportFormatEVMABIEncodeUnpackedExpr: mockCodec{timeResolution: ResolutionNanoseconds},
		llotypes.ReportFormatJSON:                     mockReportCodec{},
	}

	t.Run("protocol version 0", func(t *testing.T) {
		t.Run("IsReportable", func(t *testing.T) {
			outcome := Outcome{}
			cid := llotypes.ChannelID(1)

			// Not reportable if retired
			outcome.LifeCycleStage = LifeCycleStageRetired
			require.EqualError(t, outcome.IsReportable(cid, 0, 0, codecs, optsCache), "ChannelID: 1; Reason: IsReportable=false; retired channel")

			// No channel definition with ID
			outcome.LifeCycleStage = LifeCycleStageProduction
			outcome.ObservationTimestampNanoseconds = uint64(time.Unix(1726670490, 0).UnixNano()) //nolint:gosec // time won't be negative
			outcome.ChannelDefinitions = map[llotypes.ChannelID]llotypes.ChannelDefinition{}
			require.EqualError(t, outcome.IsReportable(cid, 0, 0, codecs, optsCache), "ChannelID: 1; Reason: IsReportable=false; no channel definition with this ID")

			// No ValidAfterNanoseconds yet
			outcome.ChannelDefinitions = map[llotypes.ChannelID]llotypes.ChannelDefinition{
				cid: {},
			}
			require.EqualError(t, outcome.IsReportable(cid, 0, 0, codecs, optsCache), "ChannelID: 1; Reason: IsReportable=false; no ValidAfterNanoseconds entry yet, this must be a new channel")

			// ValidAfterNanoseconds is in the future
			outcome.ValidAfterNanoseconds = map[llotypes.ChannelID]uint64{cid: uint64(1726670491 * time.Second)}
			require.EqualError(t, outcome.IsReportable(cid, 0, 0, codecs, optsCache), "ChannelID: 1; Reason: ChannelID: 1; Reason: IsReportable=false; not valid yet (observationsTimestampSeconds=1726670490, validAfterSeconds=1726670491)")

			// ValidAfterSeconds=ObservationTimestampSeconds; IsReportable=false
			outcome.ValidAfterNanoseconds = map[llotypes.ChannelID]uint64{cid: uint64(1726670490 * time.Second)}
			require.EqualError(t, outcome.IsReportable(cid, 0, 0, codecs, optsCache), "ChannelID: 1; Reason: ChannelID: 1; Reason: IsReportable=false; not valid yet (observationsTimestampSeconds=1726670490, validAfterSeconds=1726670490)")

			// ValidAfterSeconds<ObservationTimestampSeconds; IsReportable=false
			outcome.ValidAfterNanoseconds = map[llotypes.ChannelID]uint64{cid: uint64(1726670489 * time.Second)}
			require.Nil(t, outcome.IsReportable(cid, 0, 0, codecs, optsCache))
		})
		t.Run("ReportableChannels", func(t *testing.T) {
			outcome := Outcome{
				ObservationTimestampNanoseconds: uint64(time.Unix(1726670490, 0).UnixNano()), //nolint:gosec // time won't be negative
				ChannelDefinitions: map[llotypes.ChannelID]llotypes.ChannelDefinition{
					1: {},
					2: {},
					3: {},
				},
				ValidAfterNanoseconds: map[llotypes.ChannelID]uint64{
					1: uint64(1726670489 * time.Second),
					3: uint64(1726670489 * time.Second),
				},
			}
			reportable, unreportable := outcome.ReportableChannels(0, 0, codecs, optsCache)
			assert.Equal(t, []llotypes.ChannelID{1, 3}, reportable)
			require.Len(t, unreportable, 1)
			assert.Equal(t, "ChannelID: 2; Reason: IsReportable=false; no ValidAfterNanoseconds entry yet, this must be a new channel", unreportable[0].Error())
		})
	})
	t.Run("protocol version > 0", func(t *testing.T) {
		t.Run("IsReportable", func(t *testing.T) {
			defaultMinReportInterval := uint64(100 * time.Millisecond)

			outcome := Outcome{}
			cid := llotypes.ChannelID(1)

			// Not reportable if retired
			outcome.LifeCycleStage = LifeCycleStageRetired
			require.EqualError(t, outcome.IsReportable(cid, 1, defaultMinReportInterval, codecs, optsCache), "ChannelID: 1; Reason: IsReportable=false; retired channel")

			obsTSNanos := uint64(time.Unix(1726670490, 1000).UnixNano()) //nolint:gosec // time won't be negative

			// No channel definition with ID
			outcome.LifeCycleStage = LifeCycleStageProduction
			outcome.ObservationTimestampNanoseconds = obsTSNanos
			outcome.ChannelDefinitions = map[llotypes.ChannelID]llotypes.ChannelDefinition{}
			require.EqualError(t, outcome.IsReportable(cid, 1, defaultMinReportInterval, codecs, optsCache), "ChannelID: 1; Reason: IsReportable=false; no channel definition with this ID")

			// No ValidAfterNanoseconds yet
			outcome.ChannelDefinitions[cid] = llotypes.ChannelDefinition{}
			require.EqualError(t, outcome.IsReportable(cid, 1, defaultMinReportInterval, codecs, optsCache), "ChannelID: 1; Reason: IsReportable=false; no ValidAfterNanoseconds entry yet, this must be a new channel")

			// ValidAfterNanoseconds is 1ns in the future; IsReportable=false
			outcome.ValidAfterNanoseconds = map[llotypes.ChannelID]uint64{cid: obsTSNanos + 1}
			require.EqualError(t, outcome.IsReportable(cid, 1, defaultMinReportInterval, codecs, optsCache), "ChannelID: 1; Reason: IsReportable=false; not valid yet (ObservationTimestampNanoseconds=1726670490000001000, validAfterNanoseconds=1726670490000001001, minReportInterval=100000000); 0.100000 seconds (100000001ns) until reportable")

			// ValidAfterNanoseconds is 1s in the future; IsReportable=false
			outcome.ValidAfterNanoseconds = map[llotypes.ChannelID]uint64{cid: obsTSNanos + uint64(1*time.Second)}
			require.EqualError(t, outcome.IsReportable(cid, 1, defaultMinReportInterval, codecs, optsCache), "ChannelID: 1; Reason: IsReportable=false; not valid yet (ObservationTimestampNanoseconds=1726670490000001000, validAfterNanoseconds=1726670491000001000, minReportInterval=100000000); 1.100000 seconds (1100000000ns) until reportable")

			// ValidAfterNanoseconds is 100ms-1ns in the past; IsReportable=false
			outcome.ValidAfterNanoseconds = map[llotypes.ChannelID]uint64{cid: obsTSNanos - uint64(100*time.Millisecond) + 1}
			require.EqualError(t, outcome.IsReportable(cid, 1, defaultMinReportInterval, codecs, optsCache), "ChannelID: 1; Reason: IsReportable=false; not valid yet (ObservationTimestampNanoseconds=1726670490000001000, validAfterNanoseconds=1726670489900001001, minReportInterval=100000000); 0.000000 seconds (1ns) until reportable")

			// ValidAfterNanoseconds is exactly 100ms in the past; IsReportable=true
			outcome.ValidAfterNanoseconds = map[llotypes.ChannelID]uint64{cid: obsTSNanos - uint64(100*time.Millisecond)}
			require.Nil(t, outcome.IsReportable(cid, 1, defaultMinReportInterval, codecs, optsCache))

			// ValidAfterNanoseconds is 100ms+1ns in the past; IsReportable=true
			outcome.ValidAfterNanoseconds = map[llotypes.ChannelID]uint64{cid: obsTSNanos - uint64(100*time.Millisecond) - 1}
			require.Nil(t, outcome.IsReportable(cid, 1, defaultMinReportInterval, codecs, optsCache))

			// zero report cadence allows overlaps (but still respects seconds resolution boundary)
			outcome.ValidAfterNanoseconds = map[llotypes.ChannelID]uint64{cid: obsTSNanos - uint64(1*time.Second)}
			require.Nil(t, outcome.IsReportable(cid, 1, 0, codecs, optsCache))

			t.Run("returns error when TimeResolution fails (codec/opts mismatch)", func(t *testing.T) {
				cid := llotypes.ChannelID(3)
				obsTSNanos := uint64(time.Unix(1726670490, 1000).UnixNano()) //nolint:gosec // time won't be negative

				outcome := Outcome{
					LifeCycleStage:                  LifeCycleStageProduction,
					ObservationTimestampNanoseconds: obsTSNanos,
					ChannelDefinitions: map[llotypes.ChannelID]llotypes.ChannelDefinition{
						cid: {ReportFormat: llotypes.ReportFormatEVMPremiumLegacy},
					},
					ValidAfterNanoseconds: map[llotypes.ChannelID]uint64{
						cid: obsTSNanos - uint64(2*time.Second),
					},
				}

				// Create a mockCodec that will return an error when TimeResolution is called
				codecWithError := mockCodec{
					timeResolution:    ResolutionSeconds,
					timeResolutionErr: fmt.Errorf("could not marshall structure"),
				}
				codecsWithError := map[llotypes.ReportFormat]ReportCodec{
					llotypes.ReportFormatEVMPremiumLegacy: codecWithError,
				}

				// Populate cache with opts that will be mismatched with the codec
				// This simulates a scenario where the cache returnes Opts that the Codec cannot parse
				// this mimics if the outcome method improperly uses the cache or the scenario where the cache itself fails
				cd := outcome.ChannelDefinitions[cid]
				err := optsCache.Set(cid, cd.Opts, codecWithError)
				require.NoError(t, err)

				// IsReportable should return an error about the invariant violation
				err = outcome.IsReportable(cid, 1, uint64(100*time.Millisecond), codecsWithError, optsCache)
				require.EqualError(t, err, "ChannelID: 3; Reason: IsReportable=false; failed to determine time resolution; Err: invariant violation: failed to parse time resolution from opts (wrong codec/opts mismatch?) :could not marshall structure")
			})
		})
		t.Run("IsReportable with seconds resolution", func(t *testing.T) {
			outcome := Outcome{}
			cid := llotypes.ChannelID(1)

			obsTSNanos := uint64(time.Unix(1726670490, 1e9-1).UnixNano()) //nolint:gosec // time won't be negative

			outcome.LifeCycleStage = LifeCycleStageProduction
			outcome.ObservationTimestampNanoseconds = obsTSNanos
			outcome.ChannelDefinitions = map[llotypes.ChannelID]llotypes.ChannelDefinition{
				cid: {ReportFormat: llotypes.ReportFormatEVMPremiumLegacy},
			}
			outcome.ValidAfterNanoseconds = map[llotypes.ChannelID]uint64{
				cid: obsTSNanos - uint64(500*time.Millisecond),
			}

			// OptsCache should be populated after successful channel voting
			cd := outcome.ChannelDefinitions[cid]
			_ = optsCache.Set(cid, cd.Opts, codecs[cd.ReportFormat])

			// if cadence is 0, but time is < 1s, does not report to avoid overlap
			require.EqualError(t, outcome.IsReportable(cid, 1, uint64(0), codecs, optsCache), "ChannelID: 1; Reason: ChannelID: 1; Reason: IsReportable=false; not valid yet (observationsTimestampSeconds=1726670490, validAfterSeconds=1726670490)")
			// if cadence is < 1s, if time is < 1s, does not report to avoid overlap
			require.EqualError(t, outcome.IsReportable(cid, 1, uint64(100*time.Millisecond), codecs, optsCache), "ChannelID: 1; Reason: ChannelID: 1; Reason: IsReportable=false; not valid yet (observationsTimestampSeconds=1726670490, validAfterSeconds=1726670490)")
			// if cadence is < 1s, if time is >= 1s, does report
			outcome.ValidAfterNanoseconds[cid] = obsTSNanos - uint64(1*time.Second)
			assert.Nil(t, outcome.IsReportable(cid, 1, uint64(100*time.Millisecond), codecs, optsCache))
			// if cadence is exactly 1s, if time is >= 1s, does report
			assert.Nil(t, outcome.IsReportable(cid, 1, uint64(1*time.Second), codecs, optsCache))
			// if cadence is 5s, if time is < 5s, does not report because cadence hasn't elapsed
			require.EqualError(t, outcome.IsReportable(cid, 1, uint64(5*time.Second), codecs, optsCache), "ChannelID: 1; Reason: IsReportable=false; not valid yet (ObservationTimestampNanoseconds=1726670490999999999, validAfterNanoseconds=1726670489999999999, minReportInterval=5000000000); 4.000000 seconds (4000000000ns) until reportable")
		})
<<<<<<< HEAD

		t.Run("IsSecondsResolution returns false when codec does not implement OptsParser", func(t *testing.T) {
			cid := llotypes.ChannelID(2)

			cd := llotypes.ChannelDefinition{
				ReportFormat: llotypes.ReportFormatJSON,
			}

			// Cannot populate cache because codec does not implement OptsParser
			err := optsCache.Set(cid, cd.Opts, codecs[cd.ReportFormat])
			require.Error(t, err)
			_, cached := optsCache.Get(cid)
			require.False(t, cached, "cache should not be populated after Set (Codec does not implement OptsParser)")

			// ReportFormatJSON is using a codec which does not implement OptsParser - IsSecondsResolution returns false
			// indicating to use the default time resolution
			isSecondsResolution, err := IsSecondsResolution(cid, codecs[llotypes.ReportFormatJSON], optsCache)
			require.NoError(t, err)
			assert.False(t, isSecondsResolution)
		})

		t.Run("IsSecondsResolution returns true when codec requires seconds resolution", func(t *testing.T) {
			cid := llotypes.ChannelID(2)

			cd := llotypes.ChannelDefinition{
				ReportFormat: llotypes.ReportFormatEVMPremiumLegacy,
			}

			populateCache(t, optsCache, cid, cd, codecs)

			isSecondsResolution, err := IsSecondsResolution(cid, codecs[llotypes.ReportFormatEVMPremiumLegacy], optsCache)
			require.NoError(t, err)
			assert.True(t, isSecondsResolution)

		})

=======
		t.Run("IsReportable with ReportFormatEVMABIEncodeUnpackedExpr prevents same-second timestamps", func(t *testing.T) {
			outcome := Outcome{}
			cid := llotypes.ChannelID(1)

			// Test case from production bug: both timestamps truncate to same second
			// observationTimestampNanoseconds: 1765173183742021148 → 1765173183 sec
			// validAfterNanoseconds:           1765173183282997914 → 1765173183 sec
			outcome.LifeCycleStage = LifeCycleStageProduction
			outcome.ObservationTimestampNanoseconds = 1765173183742021148
			outcome.ChannelDefinitions = map[llotypes.ChannelID]llotypes.ChannelDefinition{
				cid: {ReportFormat: llotypes.ReportFormatEVMABIEncodeUnpackedExpr},
			}
			outcome.ValidAfterNanoseconds = map[llotypes.ChannelID]uint64{
				cid: 1765173183282997914,
			}

			// Should be unreportable because timestamps are in same second
			require.EqualError(t, outcome.IsReportable(cid, 1, uint64(0)),
				"ChannelID: 1; Reason: ChannelID: 1; Reason: IsReportable=false; not valid yet (observationsTimestampSeconds=1765173183, validAfterSeconds=1765173183)")

			// When ValidAfter is at least 1 second before observation, should be reportable
			outcome.ValidAfterNanoseconds[cid] = 1765173182999999999 // 1ns before previous second
			assert.Nil(t, outcome.IsReportable(cid, 1, uint64(0)))

			// Test IsSecondsResolution returns true for calculated streams
			assert.True(t, IsSecondsResolution(llotypes.ReportFormatEVMABIEncodeUnpackedExpr),
				"IsSecondsResolution should return true for ReportFormatEVMABIEncodeUnpackedExpr")
		})
>>>>>>> ccd12a5b
		t.Run("ReportableChannels", func(t *testing.T) {
			defaultMinReportInterval := uint64(1 * time.Second)

			outcome := Outcome{
				ObservationTimestampNanoseconds: uint64(time.Unix(1726670490, 0).UnixNano()), //nolint:gosec // time won't be negative
				ChannelDefinitions: map[llotypes.ChannelID]llotypes.ChannelDefinition{
					1: {},
					2: {},
					3: {},
				},
				ValidAfterNanoseconds: map[llotypes.ChannelID]uint64{
					1: uint64(1726670489 * time.Second),
					3: uint64(1726670489 * time.Second),
				},
			}
			reportable, unreportable := outcome.ReportableChannels(1, defaultMinReportInterval, codecs, optsCache)
			assert.Equal(t, []llotypes.ChannelID{1, 3}, reportable)
			require.Len(t, unreportable, 1)
			assert.Equal(t, "ChannelID: 2; Reason: IsReportable=false; no ValidAfterNanoseconds entry yet, this must be a new channel", unreportable[0].Error())
		})
	})
}<|MERGE_RESOLUTION|>--- conflicted
+++ resolved
@@ -991,7 +991,6 @@
 			// if cadence is 5s, if time is < 5s, does not report because cadence hasn't elapsed
 			require.EqualError(t, outcome.IsReportable(cid, 1, uint64(5*time.Second), codecs, optsCache), "ChannelID: 1; Reason: IsReportable=false; not valid yet (ObservationTimestampNanoseconds=1726670490999999999, validAfterNanoseconds=1726670489999999999, minReportInterval=5000000000); 4.000000 seconds (4000000000ns) until reportable")
 		})
-<<<<<<< HEAD
 
 		t.Run("IsSecondsResolution returns false when codec does not implement OptsParser", func(t *testing.T) {
 			cid := llotypes.ChannelID(2)
@@ -1028,7 +1027,6 @@
 
 		})
 
-=======
 		t.Run("IsReportable with ReportFormatEVMABIEncodeUnpackedExpr prevents same-second timestamps", func(t *testing.T) {
 			outcome := Outcome{}
 			cid := llotypes.ChannelID(1)
@@ -1057,7 +1055,6 @@
 			assert.True(t, IsSecondsResolution(llotypes.ReportFormatEVMABIEncodeUnpackedExpr),
 				"IsSecondsResolution should return true for ReportFormatEVMABIEncodeUnpackedExpr")
 		})
->>>>>>> ccd12a5b
 		t.Run("ReportableChannels", func(t *testing.T) {
 			defaultMinReportInterval := uint64(1 * time.Second)
 
